--- conflicted
+++ resolved
@@ -95,11 +95,7 @@
         await expect(firstRow).toBeVisible();
 
         // 1. Shield icon next to name (look for shield icon with specific path, not the expand arrow)
-<<<<<<< HEAD
-        const shieldIcon = firstRow.locator('svg').filter({ has: page.locator('path[d*="12 21.975"]') });
-=======
         const shieldIcon = firstRow.locator('.signed-indicator svg');
->>>>>>> 2ab599e3
         await expect(shieldIcon).toBeVisible();
 
         // 2. Vulnerabilities are shown (look for vulnerability severity levels)
